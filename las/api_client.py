import pathlib
import imghdr
import logging

<<<<<<< HEAD
from typing import List
=======
from uuid import uuid4
from typing import List, Dict, Any
>>>>>>> 36391dd1

from ._extrahdr import extra_what
from .client import Client, ClientException
from .prediction import Prediction, Field


logger = logging.getLogger('las')


class FileFormatException(ClientException):
    """A FileFormatException is raised if the file format is not supported by the api."""
    pass


class ApiClient(Client):
<<<<<<< HEAD
    """A high level client to invoke api methods from Lucidtech AI Services."""
    def predict(self, document_path: str, model_name: str, consent_id: str = "LT_DEFAULT_CONSENT_ID") -> Prediction:
=======
    """A high level client to invoke api methods from Lucidtech AI Services.

    :param endpoint: Domain endpoint of the api, e.g. https://<prefix>.api.lucidtech.ai/<version>
    :type endpoint: str
    :param credentials: Credentials to use, instance of :py:class:`~las.Credentials`
    :type credentials: Credentials

    """
    def predict(self, document_path: str, model_name: str, consent_id: str = None, use_kms: bool = False,
                extras: Dict[str, Any] = None) -> Prediction:
>>>>>>> 36391dd1
        """Run inference and create prediction on document.
        This method takes care of creating and uploading a document specified by document_path.
        as well as running inference using model specified by model_name to create prediction on the document.

        >>> from las import ApiClient
        >>> api_client = ApiClient(endpoint='<api endpoint>')
        >>> api_client.predict(document_path='document.jpeg', model_name='invoice')

        :param document_path: Path to document to run inference on
        :type document_path: str
        :param model_name: The name of the model to use for inference
        :type model_name: str
        :param consent_id: An identifier to mark the owner of the document handle
        :type consent_id: str
<<<<<<< HEAD
=======
        :param use_kms: Adds KMS header to the request to S3. Set to true if your API is using KMS encryption on
        the data bucket
        :type use_kms: bool
        :param extras: Extra information to add to json body
        :type extras: Dict[str, Any]
>>>>>>> 36391dd1
        :return: Prediction on document
        :rtype: Prediction
        :raises InvalidCredentialsException: If the credentials are invalid
        :raises TooManyRequestsException: If limit of requests per second is reached
        :raises LimitExceededException: If limit of total requests per month is reached
        :raises requests.exception.RequestException: If error was raised by requests
        """

        content_type = self._get_content_type(document_path)
<<<<<<< HEAD
        document = pathlib.Path(document_path).read_bytes()
        response = self.post_documents(document, content_type, consent_id)
        document_id = response['documentId']
        prediction_response = self.post_predictions(document_id, model_name)
=======
        consent_id = consent_id or str(uuid4())
        document_id = self._upload_document(document_path, content_type, consent_id, use_kms)
        prediction_response = self.post_predictions(document_id, model_name, extras)
>>>>>>> 36391dd1
        return Prediction(document_id, consent_id, model_name, prediction_response)

    def send_feedback(self, document_id: str, feedback: List[Field]) -> dict:
        """Send feedback to the model.
        This method takes care of sending feedback related to document specified by document_id.
        Feedback consists of ground truth values for the document specified as a list of Field instances.

        >>> from las import ApiClient
        >>> api_client = ApiClient(endpoint='<api endpoint>')
        >>> feedback = [Field(label='total_amount', value='120.00'), Field(label='purchase_date', value='2019-03-10')]
        >>> api_client.send_feedback('<document id>', feedback)

        :param document_id: The document id of the document that will receive the feedback
        :type document_id: str
        :param feedback: A list of :py:class:`~las.Field` representing the ground truth values for the document
        :type feedback: List[Field]
        :return: Feedback response
        :rtype: dict
        :raises InvalidCredentialsException: If the credentials are invalid
        :raises TooManyRequestsException: If limit of requests per second is reached
        :raises LimitExceededException: If limit of total requests per month is reached
        :raises requests.exception.RequestException: If error was raised by requests
        """

        return self.post_document_id(document_id, feedback)

    def revoke_consent(self, consent_id: str) -> dict:
        """Revoke consent and deleting all documents associated with consent_id.
        Consent id is a parameter that is provided by the user upon making a prediction on a document.
        See :py:func: `~las.ApiClient.predict`.

        >>> from las import ApiClient
        >>> api_client = ApiClient(endpoint='<api endpoint>')
        >>> api_client.revoke_consent('<consent id>')

        :param consent_id: Delete documents associated with this consent_id
        :type consent_id: str
        :return: Revoke consent response
        :rtype: dict
        :raises InvalidCredentialsException: If the credentials are invalid
        :raises TooManyRequestsException: If limit of requests per second is reached
        :raises LimitExceededException: If limit of total requests per month is reached
        :raises requests.exception.RequestException: If error was raised by requests
        """
        return self.delete_consent_id(consent_id)

    @staticmethod
    def _get_content_type(document_path: str) -> str:
        supported_formats = {
            'jpeg': 'image/jpeg',
            'pdf': 'application/pdf'
        }

        fp = pathlib.Path(document_path)
        fmt = imghdr.what(fp) or extra_what(fp)

        if fmt in supported_formats:
            return supported_formats[fmt]
        else:
            raise FileFormatException<|MERGE_RESOLUTION|>--- conflicted
+++ resolved
@@ -2,12 +2,8 @@
 import imghdr
 import logging
 
-<<<<<<< HEAD
-from typing import List
-=======
 from uuid import uuid4
 from typing import List, Dict, Any
->>>>>>> 36391dd1
 
 from ._extrahdr import extra_what
 from .client import Client, ClientException
@@ -23,21 +19,9 @@
 
 
 class ApiClient(Client):
-<<<<<<< HEAD
     """A high level client to invoke api methods from Lucidtech AI Services."""
-    def predict(self, document_path: str, model_name: str, consent_id: str = "LT_DEFAULT_CONSENT_ID") -> Prediction:
-=======
-    """A high level client to invoke api methods from Lucidtech AI Services.
-
-    :param endpoint: Domain endpoint of the api, e.g. https://<prefix>.api.lucidtech.ai/<version>
-    :type endpoint: str
-    :param credentials: Credentials to use, instance of :py:class:`~las.Credentials`
-    :type credentials: Credentials
-
-    """
-    def predict(self, document_path: str, model_name: str, consent_id: str = None, use_kms: bool = False,
-                extras: Dict[str, Any] = None) -> Prediction:
->>>>>>> 36391dd1
+    def predict(self, document_path: str, model_name: str,
+                consent_id: str = "LT_DEFAULT_CONSENT_ID", extras: Dict[str, Any] = None) -> Prediction:
         """Run inference and create prediction on document.
         This method takes care of creating and uploading a document specified by document_path.
         as well as running inference using model specified by model_name to create prediction on the document.
@@ -52,14 +36,8 @@
         :type model_name: str
         :param consent_id: An identifier to mark the owner of the document handle
         :type consent_id: str
-<<<<<<< HEAD
-=======
-        :param use_kms: Adds KMS header to the request to S3. Set to true if your API is using KMS encryption on
-        the data bucket
-        :type use_kms: bool
         :param extras: Extra information to add to json body
         :type extras: Dict[str, Any]
->>>>>>> 36391dd1
         :return: Prediction on document
         :rtype: Prediction
         :raises InvalidCredentialsException: If the credentials are invalid
@@ -69,16 +47,10 @@
         """
 
         content_type = self._get_content_type(document_path)
-<<<<<<< HEAD
         document = pathlib.Path(document_path).read_bytes()
         response = self.post_documents(document, content_type, consent_id)
         document_id = response['documentId']
         prediction_response = self.post_predictions(document_id, model_name)
-=======
-        consent_id = consent_id or str(uuid4())
-        document_id = self._upload_document(document_path, content_type, consent_id, use_kms)
-        prediction_response = self.post_predictions(document_id, model_name, extras)
->>>>>>> 36391dd1
         return Prediction(document_id, consent_id, model_name, prediction_response)
 
     def send_feedback(self, document_id: str, feedback: List[Field]) -> dict:
