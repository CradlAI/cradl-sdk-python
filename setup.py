--- conflicted
+++ resolved
@@ -10,11 +10,7 @@
 
 setup(
     name='lucidtech-las',
-<<<<<<< HEAD
     version='2.0.1',
-=======
-    version='2.0.0-rc.0',
->>>>>>> 6badb636
     description='Python SDK for Lucidtech AI Services',
     long_description=readme,
     long_description_content_type='text/markdown',
